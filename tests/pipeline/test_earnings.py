"""
Tests for the reference loader for EarningsCalendar.
"""
from unittest import TestCase

import blaze as bz
from blaze.compute.core import swap_resources_into_scope
from contextlib2 import ExitStack
import pandas as pd
from six import iteritems

from zipline.pipeline.common import (
    ANNOUNCEMENT_FIELD_NAME,
    DAYS_SINCE_PREV,
    DAYS_TO_NEXT,
    NEXT_ANNOUNCEMENT,
    PREVIOUS_ANNOUNCEMENT,
    SID_FIELD_NAME,
    TS_FIELD_NAME
)
from zipline.pipeline.data import EarningsCalendar
from zipline.pipeline.factors.events import (
    BusinessDaysSincePreviousEarnings,
    BusinessDaysUntilNextEarnings,
)
from zipline.pipeline.loaders.earnings import EarningsCalendarLoader
from zipline.pipeline.loaders.blaze import (
    BlazeEarningsCalendarLoader,
)
<<<<<<< HEAD
from zipline.utils.numpy_utils import make_datetime64D, np_NaT
=======
>>>>>>> 214b3b65
from zipline.utils.test_utils import (
    make_simple_equity_info,
    tmp_asset_finder,
    gen_calendars,
    to_series,
    num_days_in_range,
)
from .base import EventLoaderCommonMixin, DATE_FIELD_NAME


<<<<<<< HEAD
class EarningsCalendarLoaderTestCase(TestCase):
=======
class EarningsCalendarLoaderTestCase(TestCase, EventLoaderCommonMixin):
>>>>>>> 214b3b65
    """
    Tests for loading the earnings announcement data.
    """
    pipeline_columns = {
        NEXT_ANNOUNCEMENT: EarningsCalendar.next_announcement.latest,
        PREVIOUS_ANNOUNCEMENT: EarningsCalendar.previous_announcement.latest,
        DAYS_SINCE_PREV: BusinessDaysSincePreviousEarnings(),
        DAYS_TO_NEXT: BusinessDaysUntilNextEarnings(),
    }

    @classmethod
    def setUpClass(cls):
        cls._cleanup_stack = stack = ExitStack()
        equity_info = make_simple_equity_info(
            cls.sids,
            start_date=pd.Timestamp('2013-01-01', tz='UTC'),
            end_date=pd.Timestamp('2015-01-01', tz='UTC'),
        )
        cls.cols = {}
        cls.dataset = {sid: df for sid, df in enumerate(
            case.rename(
                columns={DATE_FIELD_NAME: ANNOUNCEMENT_FIELD_NAME}
            ) for case in cls.event_dates_cases)}
        cls.finder = stack.enter_context(
            tmp_asset_finder(equities=equity_info),
        )

<<<<<<< HEAD
        cls.earnings_dates = {
            # K1--K2--E1--E2.
            A: to_series(
                knowledge_dates=['2014-01-05', '2014-01-10'],
                earning_dates=['2014-01-15', '2014-01-20'],
            ),
            # K1--K2--E2--E1.
            B: to_series(
                knowledge_dates=['2014-01-05', '2014-01-10'],
                earning_dates=['2014-01-20', '2014-01-15']
            ),
            # K1--E1--K2--E2.
            C: to_series(
                knowledge_dates=['2014-01-05', '2014-01-15'],
                earning_dates=['2014-01-10', '2014-01-20']
            ),
            # K1 == K2.
            D: to_series(
                knowledge_dates=['2014-01-05'] * 2,
                earning_dates=['2014-01-10', '2014-01-15'],
            ),
            E: pd.Series(
                data=[],
                index=pd.DatetimeIndex([]),
                dtype='datetime64[ns]',
            ),
        }
=======
        cls.loader_type = EarningsCalendarLoader
>>>>>>> 214b3b65

    @classmethod
    def tearDownClass(cls):
        cls._cleanup_stack.close()

    def setup(self, dates):
        _expected_next_announce = self.get_expected_next_event_dates(dates)

        _expected_previous_announce = self.get_expected_previous_event_dates(
            dates
        )

        _expected_next_busday_offsets = self._compute_busday_offsets(
            _expected_next_announce
        )
        _expected_previous_busday_offsets = self._compute_busday_offsets(
            _expected_previous_announce
        )
<<<<<<< HEAD

        def expected_next_announce(sid):
            """
            Return the expected next announcement dates for ``sid``.
            """
            return _expected_next_announce[sid]

        def expected_next_busday_offset(sid):
            """
            Return the expected number of days to the next announcement for
            ``sid``.
            """
            return _expected_next_busday_offsets[sid]

        def expected_previous_announce(sid):
            """
            Return the expected previous announcement dates for ``sid``.
            """
            return _expected_previous_announce[sid]

        def expected_previous_busday_offset(sid):
            """
            Return the expected number of days to the next announcement for
            ``sid``.
            """
            return _expected_previous_busday_offsets[sid]

        loader = self.loader_type(*self.loader_args(dates))
        engine = SimplePipelineEngine(lambda _: loader, dates, self.finder)
        return (
            engine,
            expected_next_announce,
            expected_next_busday_offset,
            expected_previous_announce,
            expected_previous_busday_offset,
        )

    @staticmethod
    def _compute_busday_offsets(announcement_dates):
        """
        Compute expected business day offsets from a DataFrame of announcement
        dates.
        """
        # Column-vector of dates on which factor `compute` will be called.
        raw_call_dates = announcement_dates.index.values.astype(
            'datetime64[D]'
        )[:, None]

        # 2D array of dates containining expected nexg announcement.
        raw_announce_dates = (
            announcement_dates.values.astype('datetime64[D]')
        )

        # Set NaTs to 0 temporarily because busday_count doesn't support NaT.
        # We fill these entries with NaNs later.
        whereNaT = raw_announce_dates == np_NaT
        raw_announce_dates[whereNaT] = make_datetime64D(0)

        # The abs call here makes it so that we can use this function to
        # compute offsets for both next and previous earnings (previous
        # earnings offsets come back negative).
        expected = abs(np.busday_count(
            raw_call_dates,
            raw_announce_dates
        ).astype(float))

        expected[whereNaT] = np.nan
        return pd.DataFrame(
            data=expected,
            columns=announcement_dates.columns,
            index=announcement_dates.index,
        )

    @parameterized.expand(gen_calendars(
        '2014-01-01',
        '2014-01-31',
        critical_dates=pd.to_datetime([
            '2014-01-05',
            '2014-01-10',
            '2014-01-15',
            '2014-01-20',
        ]),
    ))
    def test_compute_earnings(self, dates):

        (
            engine,
            expected_next,
            expected_next_busday_offset,
            expected_previous,
            expected_previous_busday_offset,
        ) = self.setup(dates)

        pipe = Pipeline(
            columns={
                'next': EarningsCalendar.next_announcement.latest,
                'previous': EarningsCalendar.previous_announcement.latest,
                'days_to_next': BusinessDaysUntilNextEarnings(),
                'days_since_prev': BusinessDaysSincePreviousEarnings(),
            }
        )

        result = engine.run_pipeline(
            pipe,
            start_date=dates[0],
            end_date=dates[-1],
        )

        computed_next = result['next']
        computed_previous = result['previous']
        computed_next_busday_offset = result['days_to_next']
        computed_previous_busday_offset = result['days_since_prev']

        # NaTs in next/prev should correspond to NaNs in offsets.
        assert_series_equal(
            computed_next.isnull(),
            computed_next_busday_offset.isnull(),
        )
        assert_series_equal(
            computed_previous.isnull(),
            computed_previous_busday_offset.isnull(),
        )

        for sid in self.sids:

            assert_series_equal(
                computed_next.xs(sid, level=1),
                expected_next(sid),
                sid,
            )

            assert_series_equal(
                computed_previous.xs(sid, level=1),
                expected_previous(sid),
                sid,
            )

            assert_series_equal(
                computed_next_busday_offset.xs(sid, level=1),
                expected_next_busday_offset(sid),
                sid,
            )

            assert_series_equal(
                computed_previous_busday_offset.xs(sid, level=1),
                expected_previous_busday_offset(sid),
                sid,
            )
=======
        self.cols[PREVIOUS_ANNOUNCEMENT] = _expected_previous_announce
        self.cols[NEXT_ANNOUNCEMENT] = _expected_next_announce
        self.cols[DAYS_TO_NEXT] = _expected_next_busday_offsets
        self.cols[DAYS_SINCE_PREV] = _expected_previous_busday_offsets
>>>>>>> 214b3b65


class BlazeEarningsCalendarLoaderTestCase(EarningsCalendarLoaderTestCase):
    @classmethod
    def setUpClass(cls):
        super(BlazeEarningsCalendarLoaderTestCase, cls).setUpClass()
        cls.loader_type = BlazeEarningsCalendarLoader

    def loader_args(self, dates):
        _, mapping = super(
            BlazeEarningsCalendarLoaderTestCase,
            self,
        ).loader_args(dates)
        return (bz.Data(pd.concat(
            pd.DataFrame({
                ANNOUNCEMENT_FIELD_NAME: df[ANNOUNCEMENT_FIELD_NAME],
                TS_FIELD_NAME: df[TS_FIELD_NAME],
                SID_FIELD_NAME: sid,
            })
            for sid, df in iteritems(mapping)
        ).reset_index(drop=True)),)


class BlazeEarningsCalendarLoaderNotInteractiveTestCase(
        BlazeEarningsCalendarLoaderTestCase):
    """Test case for passing a non-interactive symbol and a dict of resources.
    """
    @classmethod
    def setUpClass(cls):
        super(BlazeEarningsCalendarLoaderNotInteractiveTestCase,
              cls).setUpClass()
        cls.loader_type = BlazeEarningsCalendarLoader

    def loader_args(self, dates):
        (bound_expr,) = super(
            BlazeEarningsCalendarLoaderNotInteractiveTestCase,
            self,
        ).loader_args(dates)
        return swap_resources_into_scope(bound_expr, {})<|MERGE_RESOLUTION|>--- conflicted
+++ resolved
@@ -27,25 +27,14 @@
 from zipline.pipeline.loaders.blaze import (
     BlazeEarningsCalendarLoader,
 )
-<<<<<<< HEAD
-from zipline.utils.numpy_utils import make_datetime64D, np_NaT
-=======
->>>>>>> 214b3b65
 from zipline.utils.test_utils import (
     make_simple_equity_info,
     tmp_asset_finder,
-    gen_calendars,
-    to_series,
-    num_days_in_range,
 )
 from .base import EventLoaderCommonMixin, DATE_FIELD_NAME
 
 
-<<<<<<< HEAD
-class EarningsCalendarLoaderTestCase(TestCase):
-=======
 class EarningsCalendarLoaderTestCase(TestCase, EventLoaderCommonMixin):
->>>>>>> 214b3b65
     """
     Tests for loading the earnings announcement data.
     """
@@ -73,37 +62,7 @@
             tmp_asset_finder(equities=equity_info),
         )
 
-<<<<<<< HEAD
-        cls.earnings_dates = {
-            # K1--K2--E1--E2.
-            A: to_series(
-                knowledge_dates=['2014-01-05', '2014-01-10'],
-                earning_dates=['2014-01-15', '2014-01-20'],
-            ),
-            # K1--K2--E2--E1.
-            B: to_series(
-                knowledge_dates=['2014-01-05', '2014-01-10'],
-                earning_dates=['2014-01-20', '2014-01-15']
-            ),
-            # K1--E1--K2--E2.
-            C: to_series(
-                knowledge_dates=['2014-01-05', '2014-01-15'],
-                earning_dates=['2014-01-10', '2014-01-20']
-            ),
-            # K1 == K2.
-            D: to_series(
-                knowledge_dates=['2014-01-05'] * 2,
-                earning_dates=['2014-01-10', '2014-01-15'],
-            ),
-            E: pd.Series(
-                data=[],
-                index=pd.DatetimeIndex([]),
-                dtype='datetime64[ns]',
-            ),
-        }
-=======
         cls.loader_type = EarningsCalendarLoader
->>>>>>> 214b3b65
 
     @classmethod
     def tearDownClass(cls):
@@ -122,161 +81,10 @@
         _expected_previous_busday_offsets = self._compute_busday_offsets(
             _expected_previous_announce
         )
-<<<<<<< HEAD
-
-        def expected_next_announce(sid):
-            """
-            Return the expected next announcement dates for ``sid``.
-            """
-            return _expected_next_announce[sid]
-
-        def expected_next_busday_offset(sid):
-            """
-            Return the expected number of days to the next announcement for
-            ``sid``.
-            """
-            return _expected_next_busday_offsets[sid]
-
-        def expected_previous_announce(sid):
-            """
-            Return the expected previous announcement dates for ``sid``.
-            """
-            return _expected_previous_announce[sid]
-
-        def expected_previous_busday_offset(sid):
-            """
-            Return the expected number of days to the next announcement for
-            ``sid``.
-            """
-            return _expected_previous_busday_offsets[sid]
-
-        loader = self.loader_type(*self.loader_args(dates))
-        engine = SimplePipelineEngine(lambda _: loader, dates, self.finder)
-        return (
-            engine,
-            expected_next_announce,
-            expected_next_busday_offset,
-            expected_previous_announce,
-            expected_previous_busday_offset,
-        )
-
-    @staticmethod
-    def _compute_busday_offsets(announcement_dates):
-        """
-        Compute expected business day offsets from a DataFrame of announcement
-        dates.
-        """
-        # Column-vector of dates on which factor `compute` will be called.
-        raw_call_dates = announcement_dates.index.values.astype(
-            'datetime64[D]'
-        )[:, None]
-
-        # 2D array of dates containining expected nexg announcement.
-        raw_announce_dates = (
-            announcement_dates.values.astype('datetime64[D]')
-        )
-
-        # Set NaTs to 0 temporarily because busday_count doesn't support NaT.
-        # We fill these entries with NaNs later.
-        whereNaT = raw_announce_dates == np_NaT
-        raw_announce_dates[whereNaT] = make_datetime64D(0)
-
-        # The abs call here makes it so that we can use this function to
-        # compute offsets for both next and previous earnings (previous
-        # earnings offsets come back negative).
-        expected = abs(np.busday_count(
-            raw_call_dates,
-            raw_announce_dates
-        ).astype(float))
-
-        expected[whereNaT] = np.nan
-        return pd.DataFrame(
-            data=expected,
-            columns=announcement_dates.columns,
-            index=announcement_dates.index,
-        )
-
-    @parameterized.expand(gen_calendars(
-        '2014-01-01',
-        '2014-01-31',
-        critical_dates=pd.to_datetime([
-            '2014-01-05',
-            '2014-01-10',
-            '2014-01-15',
-            '2014-01-20',
-        ]),
-    ))
-    def test_compute_earnings(self, dates):
-
-        (
-            engine,
-            expected_next,
-            expected_next_busday_offset,
-            expected_previous,
-            expected_previous_busday_offset,
-        ) = self.setup(dates)
-
-        pipe = Pipeline(
-            columns={
-                'next': EarningsCalendar.next_announcement.latest,
-                'previous': EarningsCalendar.previous_announcement.latest,
-                'days_to_next': BusinessDaysUntilNextEarnings(),
-                'days_since_prev': BusinessDaysSincePreviousEarnings(),
-            }
-        )
-
-        result = engine.run_pipeline(
-            pipe,
-            start_date=dates[0],
-            end_date=dates[-1],
-        )
-
-        computed_next = result['next']
-        computed_previous = result['previous']
-        computed_next_busday_offset = result['days_to_next']
-        computed_previous_busday_offset = result['days_since_prev']
-
-        # NaTs in next/prev should correspond to NaNs in offsets.
-        assert_series_equal(
-            computed_next.isnull(),
-            computed_next_busday_offset.isnull(),
-        )
-        assert_series_equal(
-            computed_previous.isnull(),
-            computed_previous_busday_offset.isnull(),
-        )
-
-        for sid in self.sids:
-
-            assert_series_equal(
-                computed_next.xs(sid, level=1),
-                expected_next(sid),
-                sid,
-            )
-
-            assert_series_equal(
-                computed_previous.xs(sid, level=1),
-                expected_previous(sid),
-                sid,
-            )
-
-            assert_series_equal(
-                computed_next_busday_offset.xs(sid, level=1),
-                expected_next_busday_offset(sid),
-                sid,
-            )
-
-            assert_series_equal(
-                computed_previous_busday_offset.xs(sid, level=1),
-                expected_previous_busday_offset(sid),
-                sid,
-            )
-=======
         self.cols[PREVIOUS_ANNOUNCEMENT] = _expected_previous_announce
         self.cols[NEXT_ANNOUNCEMENT] = _expected_next_announce
         self.cols[DAYS_TO_NEXT] = _expected_next_busday_offsets
         self.cols[DAYS_SINCE_PREV] = _expected_previous_busday_offsets
->>>>>>> 214b3b65
 
 
 class BlazeEarningsCalendarLoaderTestCase(EarningsCalendarLoaderTestCase):
